--- conflicted
+++ resolved
@@ -20,7 +20,6 @@
 	_ "net/http/pprof" // Comment this line to disable pprof endpoint.
 	"os"
 	"os/signal"
-	"runtime"
 	"runtime/trace"
 	"syscall"
 	"time"
@@ -58,8 +57,6 @@
 
 func init() {
 	prometheus.MustRegister(version.NewCollector("prometheus"))
-	runtime.SetMutexProfileFraction(20)
-	runtime.SetBlockProfileRate(20)
 }
 
 // Main manages the stup and shutdown lifecycle of the entire Prometheus server.
@@ -248,18 +245,6 @@
 		return fmt.Errorf("couldn't load configuration (-config.file=%s): %v", filename, err)
 	}
 
-<<<<<<< HEAD
-=======
-	// Add AlertmanagerConfigs for legacy Alertmanager URL flags.
-	for us := range cfg.alertmanagerURLs {
-		acfg, err := parseAlertmanagerURLToConfig(us)
-		if err != nil {
-			return err
-		}
-		conf.AlertingConfig.AlertmanagerConfigs = append(conf.AlertingConfig.AlertmanagerConfigs, acfg)
-	}
-
->>>>>>> 5e985f24
 	failed := false
 	for _, rl := range rls {
 		if err := rl.ApplyConfig(conf); err != nil {
