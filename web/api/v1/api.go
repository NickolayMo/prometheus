// Copyright 2016 The Prometheus Authors
// Licensed under the Apache License, Version 2.0 (the "License");
// you may not use this file except in compliance with the License.
// You may obtain a copy of the License at
//
//     http://www.apache.org/licenses/LICENSE-2.0
//
// Unless required by applicable law or agreed to in writing, software
// distributed under the License is distributed on an "AS IS" BASIS,
// WITHOUT WARRANTIES OR CONDITIONS OF ANY KIND, either express or implied.
// See the License for the specific language governing permissions and
// limitations under the License.

package v1

import (
	"encoding/json"
	"errors"
	"fmt"
	"math"
	"net/http"
	"strconv"
	"time"

	"github.com/prometheus/client_golang/prometheus"
	"github.com/prometheus/common/model"
	"github.com/prometheus/common/route"
	"golang.org/x/net/context"

	"github.com/prometheus/prometheus/pkg/labels"
	"github.com/prometheus/prometheus/pkg/timestamp"
	"github.com/prometheus/prometheus/promql"
	"github.com/prometheus/prometheus/retrieval"
	"github.com/prometheus/prometheus/storage"
	"github.com/prometheus/prometheus/util/httputil"
)

type status string

const (
	statusSuccess status = "success"
	statusError          = "error"
)

type errorType string

const (
	errorNone     errorType = ""
	errorTimeout            = "timeout"
	errorCanceled           = "canceled"
	errorExec               = "execution"
	errorBadData            = "bad_data"
)

var corsHeaders = map[string]string{
	"Access-Control-Allow-Headers":  "Accept, Authorization, Content-Type, Origin",
	"Access-Control-Allow-Methods":  "GET, OPTIONS",
	"Access-Control-Allow-Origin":   "*",
	"Access-Control-Expose-Headers": "Date",
}

type apiError struct {
	typ errorType
	err error
}

func (e *apiError) Error() string {
	return fmt.Sprintf("%s: %s", e.typ, e.err)
}

type targetRetriever interface {
	Targets() []*retrieval.Target
}

type alertmanagerRetriever interface {
	Alertmanagers() []string
}

type response struct {
	Status    status      `json:"status"`
	Data      interface{} `json:"data,omitempty"`
	ErrorType errorType   `json:"errorType,omitempty"`
	Error     string      `json:"error,omitempty"`
}

// Enables cross-site script calls.
func setCORS(w http.ResponseWriter) {
	for h, v := range corsHeaders {
		w.Header().Set(h, v)
	}
}

type apiFunc func(r *http.Request) (interface{}, *apiError)

// API can register a set of endpoints in a router and handle
// them using the provided storage and query engine.
type API struct {
	Storage     storage.Storage
	QueryEngine *promql.Engine

	targetRetriever       targetRetriever
	alertmanagerRetriever alertmanagerRetriever

	context func(r *http.Request) context.Context
	now     func() time.Time
}

// NewAPI returns an initialized API type.
func NewAPI(qe *promql.Engine, st storage.Storage, tr targetRetriever, ar alertmanagerRetriever) *API {
	return &API{
		QueryEngine:           qe,
		Storage:               st,
		targetRetriever:       tr,
		alertmanagerRetriever: ar,
		context:               route.Context,
		now:                   time.Now,
	}
}

// Register the API's endpoints in the given router.
func (api *API) Register(r *route.Router) {
	instr := func(name string, f apiFunc) http.HandlerFunc {
		hf := http.HandlerFunc(func(w http.ResponseWriter, r *http.Request) {
			setCORS(w)
			if data, err := f(r); err != nil {
				respondError(w, err, data)
			} else if data != nil {
				respond(w, data)
			} else {
				w.WriteHeader(http.StatusNoContent)
			}
		})
		return prometheus.InstrumentHandler(name, httputil.CompressionHandler{
			Handler: hf,
		})
	}

	r.Options("/*path", instr("options", api.options))

	r.Get("/query", instr("query", api.query))
	r.Get("/query_range", instr("query_range", api.queryRange))

	r.Get("/label/:name/values", instr("label_values", api.labelValues))

	r.Get("/series", instr("series", api.series))
	r.Del("/series", instr("drop_series", api.dropSeries))

	r.Get("/targets", instr("targets", api.targets))
	r.Get("/alertmanagers", instr("alertmanagers", api.alertmanagers))
}

type queryData struct {
	ResultType promql.ValueType `json:"resultType"`
	Result     promql.Value     `json:"result"`
}

func (api *API) options(r *http.Request) (interface{}, *apiError) {
	return nil, nil
}

func (api *API) query(r *http.Request) (interface{}, *apiError) {
	var ts time.Time
	if t := r.FormValue("time"); t != "" {
		var err error
		ts, err = parseTime(t)
		if err != nil {
			return nil, &apiError{errorBadData, err}
		}
	} else {
		ts = api.now()
	}

	ctx := api.context(r)
	if to := r.FormValue("timeout"); to != "" {
		var cancel context.CancelFunc
		timeout, err := parseDuration(to)
		if err != nil {
			return nil, &apiError{errorBadData, err}
		}

		ctx, cancel = context.WithTimeout(ctx, timeout)
		defer cancel()
	}

	qry, err := api.QueryEngine.NewInstantQuery(r.FormValue("query"), ts)
	if err != nil {
		return nil, &apiError{errorBadData, err}
	}

	res := qry.Exec(ctx)
	if res.Err != nil {
		switch res.Err.(type) {
		case promql.ErrQueryCanceled:
			return nil, &apiError{errorCanceled, res.Err}
		case promql.ErrQueryTimeout:
			return nil, &apiError{errorTimeout, res.Err}
		}
		return nil, &apiError{errorExec, res.Err}
	}
	return &queryData{
		ResultType: res.Value.Type(),
		Result:     res.Value,
	}, nil
}

func (api *API) queryRange(r *http.Request) (interface{}, *apiError) {
	start, err := parseTime(r.FormValue("start"))
	if err != nil {
		return nil, &apiError{errorBadData, err}
	}
	end, err := parseTime(r.FormValue("end"))
	if err != nil {
		return nil, &apiError{errorBadData, err}
	}
	if end.Before(start) {
		err := errors.New("end timestamp must not be before start time")
		return nil, &apiError{errorBadData, err}
	}

	step, err := parseDuration(r.FormValue("step"))
	if err != nil {
		return nil, &apiError{errorBadData, err}
	}

	if step <= 0 {
		err := errors.New("zero or negative query resolution step widths are not accepted. Try a positive integer")
		return nil, &apiError{errorBadData, err}
	}

	// For safety, limit the number of returned points per timeseries.
	// This is sufficient for 60s resolution for a week or 1h resolution for a year.
	if end.Sub(start)/step > 11000 {
		err := errors.New("exceeded maximum resolution of 11,000 points per timeseries. Try decreasing the query resolution (?step=XX)")
		return nil, &apiError{errorBadData, err}
	}

	ctx := api.context(r)
	if to := r.FormValue("timeout"); to != "" {
		var cancel context.CancelFunc
		timeout, err := parseDuration(to)
		if err != nil {
			return nil, &apiError{errorBadData, err}
		}

		ctx, cancel = context.WithTimeout(ctx, timeout)
		defer cancel()
	}

	qry, err := api.QueryEngine.NewRangeQuery(r.FormValue("query"), start, end, step)
	if err != nil {
		return nil, &apiError{errorBadData, err}
	}

	res := qry.Exec(ctx)
	if res.Err != nil {
		switch res.Err.(type) {
		case promql.ErrQueryCanceled:
			return nil, &apiError{errorCanceled, res.Err}
		case promql.ErrQueryTimeout:
			return nil, &apiError{errorTimeout, res.Err}
		}
		return nil, &apiError{errorExec, res.Err}
	}

	return &queryData{
		ResultType: res.Value.Type(),
		Result:     res.Value,
	}, nil
}

func (api *API) labelValues(r *http.Request) (interface{}, *apiError) {
	name := route.Param(api.context(r), "name")

	if !model.LabelNameRE.MatchString(name) {
		return nil, &apiError{errorBadData, fmt.Errorf("invalid label name: %q", name)}
	}
	q, err := api.Storage.Querier(math.MinInt64, math.MaxInt64)
	if err != nil {
		return nil, &apiError{errorExec, err}
	}
	defer q.Close()

	// TODO(fabxc): add back request context.
	vals, err := q.LabelValues(name)
	if err != nil {
		return nil, &apiError{errorExec, err}
	}

	return vals, nil
}

var (
	minTime = time.Unix(math.MinInt64/1000+62135596801, 0)
	maxTime = time.Unix(math.MaxInt64/1000-62135596801, 999999999)
)

func (api *API) series(r *http.Request) (interface{}, *apiError) {
	r.ParseForm()
	if len(r.Form["match[]"]) == 0 {
		return nil, &apiError{errorBadData, fmt.Errorf("no match[] parameter provided")}
	}

	var start time.Time
	if t := r.FormValue("start"); t != "" {
		var err error
		start, err = parseTime(t)
		if err != nil {
			return nil, &apiError{errorBadData, err}
		}
	} else {
		start = minTime
	}

	var end time.Time
	if t := r.FormValue("end"); t != "" {
		var err error
		end, err = parseTime(t)
		if err != nil {
			return nil, &apiError{errorBadData, err}
		}
	} else {
		end = maxTime
	}

	var matcherSets [][]*labels.Matcher
	for _, s := range r.Form["match[]"] {
		matchers, err := promql.ParseMetricSelector(s)
		if err != nil {
			return nil, &apiError{errorBadData, err}
		}
		matcherSets = append(matcherSets, matchers)
	}

	q, err := api.Storage.Querier(timestamp.FromTime(start), timestamp.FromTime(end))
	if err != nil {
		return nil, &apiError{errorExec, err}
	}
	defer q.Close()

	// TODO(fabxc): expose merge functionality in storage interface.
	// We just concatenate results for all sets of matchers, which may produce
	// duplicated results.
	metrics := []labels.Labels{}

	for _, mset := range matcherSets {
		series := q.Select(mset...)
		for series.Next() {
			metrics = append(metrics, series.At().Labels())
		}
		if series.Err() != nil {
			return nil, &apiError{errorExec, series.Err()}
		}
	}

	return metrics, nil
}

func (api *API) dropSeries(r *http.Request) (interface{}, *apiError) {
	r.ParseForm()
	if len(r.Form["match[]"]) == 0 {
		return nil, &apiError{errorBadData, fmt.Errorf("no match[] parameter provided")}
	}

	// TODO(fabxc): temporarily disabled
	panic("disabled")

	// numDeleted := 0
	// for _, s := range r.Form["match[]"] {
	// 	matchers, err := promql.ParseMetricSelector(s)
	// 	if err != nil {
	// 		return nil, &apiError{errorBadData, err}
	// 	}
	// 	n, err := api.Storage.DropMetricsForLabelMatchers(context.TODO(), matchers...)
	// 	if err != nil {
	// 		return nil, &apiError{errorExec, err}
	// 	}
	// 	numDeleted += n
	// }

	// res := struct {
	// 	NumDeleted int `json:"numDeleted"`
	// }{
	// 	NumDeleted: numDeleted,
	// }
	// return res, nil
}

// Target has the information for one target.
type Target struct {
	// Labels before any processing.
	DiscoveredLabels map[string]string `json:"discoveredLabels"`
	// Any labels that are added to this target and its metrics.
	Labels map[string]string `json:"labels"`

	ScrapeURL string `json:"scrapeUrl"`

	LastError  string                 `json:"lastError"`
	LastScrape time.Time              `json:"lastScrape"`
	Health     retrieval.TargetHealth `json:"health"`
}

// TargetDiscovery has all the active targets.
type TargetDiscovery struct {
	ActiveTargets []*Target `json:"activeTargets"`
}

func (api *API) targets(r *http.Request) (interface{}, *apiError) {
	targets := api.targetRetriever.Targets()
	res := &TargetDiscovery{ActiveTargets: make([]*Target, len(targets))}

	for i, t := range targets {
		lastErrStr := ""
		lastErr := t.LastError()
		if lastErr != nil {
			lastErrStr = lastErr.Error()
		}

		res.ActiveTargets[i] = &Target{
			DiscoveredLabels: t.DiscoveredLabels().Map(),
			Labels:           t.Labels().Map(),
			ScrapeURL:        t.URL().String(),
			LastError:        lastErrStr,
			LastScrape:       t.LastScrape(),
			Health:           t.Health(),
		}
	}

	return res, nil
}

// AlertmanagerDiscovery has all the active Alertmanagers.
type AlertmanagerDiscovery struct {
	ActiveAlertmanagers []*AlertmanagerTarget `json:"activeAlertmanagers"`
}

// AlertmanagerTarget has info on one AM.
type AlertmanagerTarget struct {
	URL string `json:"url"`
}

func (api *API) alertmanagers(r *http.Request) (interface{}, *apiError) {
	urls := api.alertmanagerRetriever.Alertmanagers()
	ams := &AlertmanagerDiscovery{ActiveAlertmanagers: make([]*AlertmanagerTarget, len(urls))}

	for i := range urls {
		ams.ActiveAlertmanagers[i] = &AlertmanagerTarget{URL: urls[i]}
	}

	return ams, nil
}

func respond(w http.ResponseWriter, data interface{}) {
	w.Header().Set("Content-Type", "application/json")
	w.WriteHeader(http.StatusOK)

	b, err := json.Marshal(&response{
		Status: statusSuccess,
		Data:   data,
	})
	if err != nil {
		return
	}
	w.Write(b)
}

func respondError(w http.ResponseWriter, apiErr *apiError, data interface{}) {
	w.Header().Set("Content-Type", "application/json")

	var code int
	switch apiErr.typ {
	case errorBadData:
		code = http.StatusBadRequest
	case errorExec:
		code = 422
	case errorCanceled, errorTimeout:
		code = http.StatusServiceUnavailable
	default:
		code = http.StatusInternalServerError
	}
	w.WriteHeader(code)

	b, err := json.Marshal(&response{
		Status:    statusError,
		ErrorType: apiErr.typ,
		Error:     apiErr.err.Error(),
		Data:      data,
	})
	if err != nil {
		return
	}
	w.Write(b)
}

func parseTime(s string) (time.Time, error) {
	if t, err := strconv.ParseFloat(s, 64); err == nil {
<<<<<<< HEAD
		s, ns := math.Modf(t)
		return time.Unix(int64(s), int64(ns*float64(time.Second))), nil
=======
		ts := t * float64(time.Second)
		if ts > float64(math.MaxInt64) || ts < float64(math.MinInt64) {
			return 0, fmt.Errorf("cannot parse %q to a valid timestamp. It overflows int64", s)
		}
		return model.TimeFromUnixNano(int64(ts)), nil
>>>>>>> 0a7c8e9d
	}
	if t, err := time.Parse(time.RFC3339Nano, s); err == nil {
		return t, nil
	}
	return time.Time{}, fmt.Errorf("cannot parse %q to a valid timestamp", s)
}

func parseDuration(s string) (time.Duration, error) {
	if d, err := strconv.ParseFloat(s, 64); err == nil {
		ts := d * float64(time.Second)
		if ts > float64(math.MaxInt64) || ts < float64(math.MinInt64) {
			return 0, fmt.Errorf("cannot parse %q to a valid duration. It overflows int64", s)
		}
		return time.Duration(ts), nil
	}
	if d, err := model.ParseDuration(s); err == nil {
		return time.Duration(d), nil
	}
	return 0, fmt.Errorf("cannot parse %q to a valid duration", s)
}<|MERGE_RESOLUTION|>--- conflicted
+++ resolved
@@ -493,16 +493,8 @@
 
 func parseTime(s string) (time.Time, error) {
 	if t, err := strconv.ParseFloat(s, 64); err == nil {
-<<<<<<< HEAD
 		s, ns := math.Modf(t)
 		return time.Unix(int64(s), int64(ns*float64(time.Second))), nil
-=======
-		ts := t * float64(time.Second)
-		if ts > float64(math.MaxInt64) || ts < float64(math.MinInt64) {
-			return 0, fmt.Errorf("cannot parse %q to a valid timestamp. It overflows int64", s)
-		}
-		return model.TimeFromUnixNano(int64(ts)), nil
->>>>>>> 0a7c8e9d
 	}
 	if t, err := time.Parse(time.RFC3339Nano, s); err == nil {
 		return t, nil
